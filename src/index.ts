--- conflicted
+++ resolved
@@ -49,20 +49,12 @@
   authn: AuthnLogic;
   util: UtilityLogic;
 
-<<<<<<< HEAD
-  store: IndexedFomula
-  me: string | undefined
-  constructor (fetcher: { fetch: () => any }, me?: string) {
-    this.store = rdf.graph() // Make a Quad store
-    this.store.features = [] // disable automatic node merging on store load
-    rdf.fetcher(this.store, fetcher) // Attach a web I/O module, store.fetcher
-    this.store.updater = new rdf.UpdateManager(this.store) // Add real-time live updates store.updater
-=======
   constructor(fetcher: { fetch: () => any }, solidAuthClient: SolidAuthClient) {
     this.store = rdf.graph() as LiveStore; // Make a Quad store
     rdf.fetcher(this.store, fetcher); // Attach a web I/O module, store.fetcher
     this.store.updater = new rdf.UpdateManager(this.store); // Add real-time live updates store.updater
->>>>>>> d7134016
+    this.store.features = [] // disable automatic node merging on store load
+
     this.cache = {
       profileDocument: {},
       preferencesFile: {},
